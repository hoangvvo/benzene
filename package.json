--- conflicted
+++ resolved
@@ -11,27 +11,6 @@
     "clean": "yarn workspaces run clean"
   },
   "devDependencies": {
-<<<<<<< HEAD
-    "@babel/core": "^7.14.3",
-    "@babel/preset-env": "^7.14.2",
-    "@babel/preset-typescript": "^7.13.0",
-    "@changesets/cli": "^2.16.0",
-    "@types/jest": "^26.0.23",
-    "@types/ws": "^7.4.4",
-    "@typescript-eslint/eslint-plugin": "^4.25.0",
-    "@typescript-eslint/parser": "^4.25.0",
-    "babel-jest": "^27.0.1",
-    "eslint": "^7.27.0",
-    "eslint-config-prettier": "^8.3.0",
-    "eslint-plugin-prettier": "^3.4.0",
-    "graphql": "^15.5.0",
-    "jest": "^27.0.1",
-    "prettier": "^2.3.0",
-    "rollup": "^2.50.1",
-    "ts-node": "^10.0.0",
-    "typescript": "^4.3.2",
-    "ws": "^7.4.6"
-=======
     "@babel/core": "^7.12.10",
     "@babel/preset-env": "^7.12.11",
     "@babel/preset-typescript": "^7.12.7",
@@ -53,7 +32,6 @@
     "ts-node": "^9.1.1",
     "typescript": "^4.1.3",
     "ws": "^7.4.2"
->>>>>>> 3d4814d7
   },
   "browserslist": [
     "last 1 Chrome versions",
