{
  "name": "@benzene/jit",
  "type": "module",
<<<<<<< HEAD
  "version": "0.0.0",
=======
  "version": "0.1.0",
>>>>>>> 3d4814d7
  "description": "GraphQL JIT implementation for @benzene/core",
  "author": "Hoang Vo (https://hoangvvo.com)",
  "keywords": [
    "graphql",
    "jit",
    "performance"
  ],
  "repository": {
    "type": "git",
    "url": "git+https://github.com/hoangvvo/benzene.git",
    "directory": "packages/jit"
  },
  "bugs": {
    "url": "https://github.com/hoangvvo/benzene/issues"
  },
  "homepage": "https://benzene.vercel.app/",
  "license": "MIT",
<<<<<<< HEAD
  "main": "./dist/index.cjs",
  "types": "./dist/index.d.ts",
  "exports": {
    ".": {
      "import": "./dist/index.js",
      "require": "./dist/index.cjs"
    }
  },
  "files": [
    "dist"
  ],
  "sideEffects": false,
  "scripts": {
    "build": "rollup -c",
=======
  "main": "./dist/index.js",
  "exports": {
    "import": "./dist/index.js",
    "require": "./dist/index.cjs"
  },
  "types": "./dist/index.d.ts",
  "files": ["dist"],
  "sideEffects": false,
  "scripts": {
    "build": "tsc --emitDeclarationOnly --project tsconfig.build.json && rollup -c",
>>>>>>> 3d4814d7
    "test": "jest",
    "clean": "npx rimraf dist"
  },
  "publishConfig": {
    "access": "public"
  },
  "dependencies": {
<<<<<<< HEAD
    "@benzene/core": "^0.6.0-next.1",
    "@hoangvvo/graphql-jit": "^0.6.2"
=======
    "@hoangvvo/graphql-jit": "^0.6.2"
  },
  "engines": {
    "node": "^12.0.0 || ^14.0.0 || >=16.0.0"
>>>>>>> 3d4814d7
  }
}<|MERGE_RESOLUTION|>--- conflicted
+++ resolved
@@ -1,11 +1,7 @@
 {
   "name": "@benzene/jit",
   "type": "module",
-<<<<<<< HEAD
-  "version": "0.0.0",
-=======
   "version": "0.1.0",
->>>>>>> 3d4814d7
   "description": "GraphQL JIT implementation for @benzene/core",
   "author": "Hoang Vo (https://hoangvvo.com)",
   "keywords": [
@@ -23,22 +19,6 @@
   },
   "homepage": "https://benzene.vercel.app/",
   "license": "MIT",
-<<<<<<< HEAD
-  "main": "./dist/index.cjs",
-  "types": "./dist/index.d.ts",
-  "exports": {
-    ".": {
-      "import": "./dist/index.js",
-      "require": "./dist/index.cjs"
-    }
-  },
-  "files": [
-    "dist"
-  ],
-  "sideEffects": false,
-  "scripts": {
-    "build": "rollup -c",
-=======
   "main": "./dist/index.js",
   "exports": {
     "import": "./dist/index.js",
@@ -49,7 +29,6 @@
   "sideEffects": false,
   "scripts": {
     "build": "tsc --emitDeclarationOnly --project tsconfig.build.json && rollup -c",
->>>>>>> 3d4814d7
     "test": "jest",
     "clean": "npx rimraf dist"
   },
@@ -57,14 +36,10 @@
     "access": "public"
   },
   "dependencies": {
-<<<<<<< HEAD
-    "@benzene/core": "^0.6.0-next.1",
-    "@hoangvvo/graphql-jit": "^0.6.2"
-=======
+    "@benzene/core": "^0.6.0",
     "@hoangvvo/graphql-jit": "^0.6.2"
   },
   "engines": {
     "node": "^12.0.0 || ^14.0.0 || >=16.0.0"
->>>>>>> 3d4814d7
   }
 }